name = "BayesianLinearRegressors"
uuid = "f579363c-4606-5e5c-a623-c4549f609c4b"
authors = ["Will Tebbutt <wt0881@my.bristol.ac.uk>"]
version = "0.2.0"

[deps]
Distributions = "31c24e10-a181-5473-b8eb-7969acd0382f"
LinearAlgebra = "37e2e46d-f89d-539d-b4ee-838fcccc9c8e"
Random = "9a3f8284-a2c9-5f02-9a11-845980a1fd5c"
Statistics = "10745b16-79ce-11e8-11f9-7d13ad32a3b2"
Zygote = "e88e6eb3-aa80-5325-afca-941959d7151f"

[compat]
<<<<<<< HEAD
=======
julia = "^1.3"
>>>>>>> f3f53dfe
Distributions = "0.17, 0.18, 0.19, 0.20, 0.21, 0.22"
FiniteDifferences = "0.9"
Zygote = "0.4"
julia = "1"

[extras]
FiniteDifferences = "26cc04aa-876d-5657-8c51-4c34ba976000"
Test = "8dfed614-e22c-5e08-85e1-65c5234f0b40"
Zygote = "e88e6eb3-aa80-5325-afca-941959d7151f"

[targets]
test = ["FiniteDifferences", "Test", "Zygote"]<|MERGE_RESOLUTION|>--- conflicted
+++ resolved
@@ -11,10 +11,7 @@
 Zygote = "e88e6eb3-aa80-5325-afca-941959d7151f"
 
 [compat]
-<<<<<<< HEAD
-=======
 julia = "^1.3"
->>>>>>> f3f53dfe
 Distributions = "0.17, 0.18, 0.19, 0.20, 0.21, 0.22"
 FiniteDifferences = "0.9"
 Zygote = "0.4"
